--- conflicted
+++ resolved
@@ -1027,16 +1027,14 @@
 if test "$rusage_thread" = "yes" ; then
   output_sym "CONFIG_RUSAGE_THREAD"
 fi
-<<<<<<< HEAD
 if test "$gfio" = "yes" ; then
   echo "CONFIG_GFIO=y" >> $config_host_mak
-=======
+fi
 if test "$sched_idle" = "yes" ; then
   output_sym "CONFIG_SCHED_IDLE"
 fi
 if test "$tcp_nodelay" = "yes" ; then
   output_sym "CONFIG_TCP_NODELAY"
->>>>>>> 1eafa37a
 fi
 
 echo "LIBS+=$LIBS" >> $config_host_mak
