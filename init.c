--- conflicted
+++ resolved
@@ -928,16 +928,7 @@
 	if (ioengine_load(td))
 		goto err;
 
-<<<<<<< HEAD
-	if (td->o.odirect)
-=======
-	if (o->use_thread)
-		nr_thread++;
-	else
-		nr_process++;
-
 	if (o->odirect)
->>>>>>> d686990a
 		td->io_ops->flags |= FIO_RAWIO;
 
 	file_alloced = 0;
@@ -1001,71 +992,38 @@
 	if (setup_rate(td))
 		goto err;
 
-<<<<<<< HEAD
-	if (td->o.lat_log_file) {
-		setup_log(&td->lat_log, td->o.log_avg_msec, IO_LOG_TYPE_LAT);
-		setup_log(&td->slat_log, td->o.log_avg_msec, IO_LOG_TYPE_SLAT);
-		setup_log(&td->clat_log, td->o.log_avg_msec, IO_LOG_TYPE_CLAT);
-	}
-	if (td->o.bw_log_file)
-		setup_log(&td->bw_log, td->o.log_avg_msec, IO_LOG_TYPE_BW);
-	if (td->o.iops_log_file)
-		setup_log(&td->iops_log, td->o.log_avg_msec, IO_LOG_TYPE_IOPS);
-=======
-	if (o->write_lat_log) {
-		setup_log(&td->lat_log, o->log_avg_msec);
-		setup_log(&td->slat_log, o->log_avg_msec);
-		setup_log(&td->clat_log, o->log_avg_msec);
-	}
-	if (o->write_bw_log)
-		setup_log(&td->bw_log, o->log_avg_msec);
-	if (o->write_iops_log)
-		setup_log(&td->iops_log, o->log_avg_msec);
->>>>>>> d686990a
+	if (o->lat_log_file) {
+		setup_log(&td->lat_log, o->log_avg_msec, IO_LOG_TYPE_LAT);
+		setup_log(&td->slat_log, o->log_avg_msec, IO_LOG_TYPE_SLAT);
+		setup_log(&td->clat_log, o->log_avg_msec, IO_LOG_TYPE_CLAT);
+	}
+	if (o->bw_log_file)
+		setup_log(&td->bw_log, o->log_avg_msec, IO_LOG_TYPE_BW);
+	if (o->iops_log_file)
+		setup_log(&td->iops_log, o->log_avg_msec, IO_LOG_TYPE_IOPS);
 
 	if (!o->name)
 		o->name = strdup(jobname);
 
 	if (output_format == FIO_OUTPUT_NORMAL) {
 		if (!job_add_num) {
-<<<<<<< HEAD
 			if (is_backend && !recursed)
 				fio_server_send_add_job(td);
 
 			if (!(td->io_ops->flags & FIO_NOIO)) {
 				char *c1, *c2, *c3, *c4, *c5, *c6;
 
-				c1 = fio_uint_to_kmg(td->o.min_bs[DDIR_READ]);
-				c2 = fio_uint_to_kmg(td->o.max_bs[DDIR_READ]);
-				c3 = fio_uint_to_kmg(td->o.min_bs[DDIR_WRITE]);
-				c4 = fio_uint_to_kmg(td->o.max_bs[DDIR_WRITE]);
-				c5 = fio_uint_to_kmg(td->o.min_bs[DDIR_TRIM]);
-				c6 = fio_uint_to_kmg(td->o.max_bs[DDIR_TRIM]);
+				c1 = fio_uint_to_kmg(o->min_bs[DDIR_READ]);
+				c2 = fio_uint_to_kmg(o->max_bs[DDIR_READ]);
+				c3 = fio_uint_to_kmg(o->min_bs[DDIR_WRITE]);
+				c4 = fio_uint_to_kmg(o->max_bs[DDIR_WRITE]);
+				c5 = fio_uint_to_kmg(o->min_bs[DDIR_TRIM]);
+				c6 = fio_uint_to_kmg(o->max_bs[DDIR_TRIM]);
 
 				log_info("%s: (g=%d): rw=%s, bs=%s-%s/%s-%s/%s-%s,"
 					 " ioengine=%s, iodepth=%u\n",
 						td->o.name, td->groupid,
-						ddir_str(td->o.td_ddir),
-=======
-			if (!strcmp(td->io_ops->name, "cpuio")) {
-				log_info("%s: ioengine=cpu, cpuload=%u,"
-					 " cpucycle=%u\n", o->name,
-						o->cpuload, o->cpucycle);
-			} else {
-				char *c1, *c2, *c3, *c4, *c5, *c6;
-
-				c1 = to_kmg(o->min_bs[DDIR_READ]);
-				c2 = to_kmg(o->max_bs[DDIR_READ]);
-				c3 = to_kmg(o->min_bs[DDIR_WRITE]);
-				c4 = to_kmg(o->max_bs[DDIR_WRITE]);
-				c5 = to_kmg(o->min_bs[DDIR_TRIM]);
-				c6 = to_kmg(o->max_bs[DDIR_TRIM]);
-
-				log_info("%s: (g=%d): rw=%s, bs=%s-%s/%s-%s/%s-%s,"
-					 " ioengine=%s, iodepth=%u\n",
-						o->name, td->groupid,
-						ddir_str[o->td_ddir],
->>>>>>> d686990a
+						ddir_str(o->td_ddir),
 						c1, c2, c3, c4, c5, c6,
 						td->io_ops->name, o->iodepth);
 
